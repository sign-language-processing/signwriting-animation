--- conflicted
+++ resolved
@@ -1,10 +1,6 @@
 import os
-<<<<<<< HEAD
 import random
-=======
 from typing import Literal
-import torch
->>>>>>> 683cb835
 import pandas as pd
 from torch.utils.data import Dataset, DataLoader
 from pose_format.torch.masked.collator import zero_pad_collator
